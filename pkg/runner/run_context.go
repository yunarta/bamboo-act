--- conflicted
+++ resolved
@@ -253,11 +253,7 @@
 
 		rc.JobContainer = container.NewContainer(&container.NewContainerInput{
 			Cmd:         nil,
-<<<<<<< HEAD
 			Entrypoint:  []string{"/bin/sleep", fmt.Sprint(rc.Config.ContainerMaxLifetime.Round(time.Second).Seconds())},
-=======
-			Entrypoint:  []string{"tail", "-f", "/dev/null"},
->>>>>>> 09de42f0
 			WorkingDir:  ext.ToContainerPath(rc.Config.Workdir),
 			Image:       image,
 			Username:    username,
@@ -646,39 +642,27 @@
 		ghc.Actor = "nektos/act"
 	}
 
-<<<<<<< HEAD
-	if preset := rc.Config.PresetGitHubContext; preset != nil {
-		ghc.Event = preset.Event
-		ghc.RunID = preset.RunID
-		ghc.RunNumber = preset.RunNumber
-		ghc.Actor = preset.Actor
-		ghc.Repository = preset.Repository
-		ghc.EventName = preset.EventName
-		ghc.Sha = preset.Sha
-		ghc.Ref = preset.Ref
-		ghc.RefName = preset.RefName
-		ghc.RefType = preset.RefType
-		ghc.HeadRef = preset.HeadRef
-		ghc.BaseRef = preset.BaseRef
-		ghc.Token = preset.Token
-		ghc.RepositoryOwner = preset.RepositoryOwner
-		ghc.RetentionDays = preset.RetentionDays
-		return ghc
-	}
-
-	repoPath := rc.Config.Workdir
-	repo, err := git.FindGithubRepo(ctx, repoPath, rc.Config.GitHubInstance, rc.Config.RemoteName)
-	if err != nil {
-		logger.Warningf("unable to get git repo: %v", err)
-	} else {
-		ghc.Repository = repo
-		if ghc.RepositoryOwner == "" {
-			ghc.RepositoryOwner = strings.Split(repo, "/")[0]
-		}
-	}
-
-=======
->>>>>>> 09de42f0
+	{ // Adapt to Gitea
+		if preset := rc.Config.PresetGitHubContext; preset != nil {
+			ghc.Event = preset.Event
+			ghc.RunID = preset.RunID
+			ghc.RunNumber = preset.RunNumber
+			ghc.Actor = preset.Actor
+			ghc.Repository = preset.Repository
+			ghc.EventName = preset.EventName
+			ghc.Sha = preset.Sha
+			ghc.Ref = preset.Ref
+			ghc.RefName = preset.RefName
+			ghc.RefType = preset.RefType
+			ghc.HeadRef = preset.HeadRef
+			ghc.BaseRef = preset.BaseRef
+			ghc.Token = preset.Token
+			ghc.RepositoryOwner = preset.RepositoryOwner
+			ghc.RetentionDays = preset.RetentionDays
+			return ghc
+		}
+	}
+
 	if rc.EventJSON != "" {
 		err := json.Unmarshal([]byte(rc.EventJSON), &ghc.Event)
 		if err != nil {
@@ -777,23 +761,22 @@
 	defaultGraphqlURL := "https://api.github.com/graphql"
 
 	if rc.Config.GitHubInstance != "github.com" {
-<<<<<<< HEAD
-		hasProtocol := strings.HasPrefix(rc.Config.GitHubInstance, "http://") || strings.HasPrefix(rc.Config.GitHubInstance, "https://")
-		if hasProtocol {
-			env["GITHUB_SERVER_URL"] = rc.Config.GitHubInstance
-			env["GITHUB_API_URL"] = fmt.Sprintf("%s/api/v1", rc.Config.GitHubInstance)
-			env["GITHUB_GRAPHQL_URL"] = "" // disable graphql url because Gitea doesn't support that
-		} else {
-			env["GITHUB_SERVER_URL"] = fmt.Sprintf("https://%s", rc.Config.GitHubInstance)
-			env["GITHUB_API_URL"] = fmt.Sprintf("https://%s/api/v1", rc.Config.GitHubInstance)
-			env["GITHUB_GRAPHQL_URL"] = "" // disable graphql url because Gitea doesn't support that
-		}
-=======
 		defaultServerURL = fmt.Sprintf("https://%s", rc.Config.GitHubInstance)
 		defaultAPIURL = fmt.Sprintf("https://%s/api/v3", rc.Config.GitHubInstance)
 		defaultGraphqlURL = fmt.Sprintf("https://%s/api/graphql", rc.Config.GitHubInstance)
 	}
 
+	{ // Adapt to Gitea
+		instance := rc.Config.GitHubInstance
+		if !strings.HasPrefix(instance, "http://") &&
+			!strings.HasPrefix(instance, "https://") {
+			instance = "https://" + instance
+		}
+		defaultServerURL = instance
+		defaultAPIURL = instance + "/api/v1" // the version of Gitea is v1
+		defaultGraphqlURL = ""               // Gitea doesn't support graphql
+	}
+
 	if env["GITHUB_SERVER_URL"] == "" {
 		env["GITHUB_SERVER_URL"] = defaultServerURL
 	}
@@ -804,7 +787,6 @@
 
 	if env["GITHUB_GRAPHQL_URL"] == "" {
 		env["GITHUB_GRAPHQL_URL"] = defaultGraphqlURL
->>>>>>> 09de42f0
 	}
 
 	if rc.Config.ArtifactServerPath != "" {
