package runner

import (
	"context"
	"embed"
	"fmt"
	"io"
	"io/fs"
	"os"
	"path"
	"path/filepath"
	"regexp"
	"runtime"
	"strings"

	"github.com/kballard/go-shellquote"

	"github.com/nektos/act/pkg/common"
	"github.com/nektos/act/pkg/container"
	"github.com/nektos/act/pkg/model"
)

type actionStep interface {
	step

	getActionModel() *model.Action
	getCompositeRunContext(context.Context) *RunContext
	getCompositeSteps() *compositeSteps
}

type readAction func(ctx context.Context, step *model.Step, actionDir string, actionPath string, readFile actionYamlReader, writeFile fileWriter) (*model.Action, error)

<<<<<<< HEAD
type (
	actionYamlReader func(filename string) (io.Reader, io.Closer, error)
	fileWriter       func(filename string, data []byte, perm fs.FileMode) error
)
=======
type actionYamlReader func(filename string) (io.Reader, io.Closer, error)

type fileWriter func(filename string, data []byte, perm fs.FileMode) error
>>>>>>> 09de42f0

type runAction func(step actionStep, actionDir string, remoteAction *remoteAction) common.Executor

//go:embed res/trampoline.js
var trampoline embed.FS

func readActionImpl(ctx context.Context, step *model.Step, actionDir string, actionPath string, readFile actionYamlReader, writeFile fileWriter) (*model.Action, error) {
	logger := common.Logger(ctx)
	reader, closer, err := readFile("action.yml")
	if os.IsNotExist(err) {
		reader, closer, err = readFile("action.yaml")
		if err != nil {
			if _, closer, err2 := readFile("Dockerfile"); err2 == nil {
				closer.Close()
				action := &model.Action{
					Name: "(Synthetic)",
					Runs: model.ActionRuns{
						Using: "docker",
						Image: "Dockerfile",
					},
				}
				logger.Debugf("Using synthetic action %v for Dockerfile", action)
				return action, nil
			}
			if step.With != nil {
				if val, ok := step.With["args"]; ok {
					var b []byte
					if b, err = trampoline.ReadFile("res/trampoline.js"); err != nil {
						return nil, err
					}
					err2 := writeFile(filepath.Join(actionDir, actionPath, "trampoline.js"), b, 0o400)
					if err2 != nil {
						return nil, err2
					}
					action := &model.Action{
						Name: "(Synthetic)",
						Inputs: map[string]model.Input{
							"cwd": {
								Description: "(Actual working directory)",
								Required:    false,
								Default:     filepath.Join(actionDir, actionPath),
							},
							"command": {
								Description: "(Actual program)",
								Required:    false,
								Default:     val,
							},
						},
						Runs: model.ActionRuns{
							Using: "node12",
							Main:  "trampoline.js",
						},
					}
					logger.Debugf("Using synthetic action %v", action)
					return action, nil
				}
			}
			return nil, err
		}
	} else if err != nil {
		return nil, err
	}
	defer closer.Close()

	action, err := model.ReadAction(reader)
	logger.Debugf("Read action %v from '%s'", action, "Unknown")
	return action, err
}

func maybeCopyToActionDir(ctx context.Context, step actionStep, actionDir string, actionPath string, containerActionDir string) error {
	logger := common.Logger(ctx)
	rc := step.getRunContext()
	stepModel := step.getStepModel()

	if stepModel.Type() != model.StepTypeUsesActionRemote {
		return nil
	}
	if err := removeGitIgnore(ctx, actionDir); err != nil {
		return err
	}

	var containerActionDirCopy string
	containerActionDirCopy = strings.TrimSuffix(containerActionDir, actionPath)
	logger.Debug(containerActionDirCopy)

	if !strings.HasSuffix(containerActionDirCopy, `/`) {
		containerActionDirCopy += `/`
	}
	return rc.JobContainer.CopyDir(containerActionDirCopy, actionDir+"/", rc.Config.UseGitIgnore)(ctx)
}

func runActionImpl(step actionStep, actionDir string, remoteAction *remoteAction) common.Executor {
	rc := step.getRunContext()
	stepModel := step.getStepModel()

	return func(ctx context.Context) error {
		logger := common.Logger(ctx)
		actionPath := ""
		if remoteAction != nil && remoteAction.Path != "" {
			actionPath = remoteAction.Path
		}

		action := step.getActionModel()
		logger.Debugf("About to run action %v", action)

		err := setupActionEnv(ctx, step, remoteAction)
		if err != nil {
			return err
		}

		actionLocation := path.Join(actionDir, actionPath)
		actionName, containerActionDir := getContainerActionPaths(stepModel, actionLocation, rc)

		logger.Debugf("type=%v actionDir=%s actionPath=%s workdir=%s actionCacheDir=%s actionName=%s containerActionDir=%s", stepModel.Type(), actionDir, actionPath, rc.Config.Workdir, rc.ActionCacheDir(), actionName, containerActionDir)

		switch action.Runs.Using {
		case model.ActionRunsUsingNode12, model.ActionRunsUsingNode16:
			if err := maybeCopyToActionDir(ctx, step, actionDir, actionPath, containerActionDir); err != nil {
				return err
			}
			containerArgs := []string{"node", path.Join(containerActionDir, action.Runs.Main)}
			logger.Debugf("executing remote job container: %s", containerArgs)

			rc.ApplyExtraPath(ctx, step.getEnv())

			return rc.execJobContainer(containerArgs, *step.getEnv(), "", "")(ctx)
		case model.ActionRunsUsingDocker:
			location := actionLocation
			if remoteAction == nil {
				location = containerActionDir
			}
			return execAsDocker(ctx, step, actionName, location, remoteAction == nil)
		case model.ActionRunsUsingComposite:
			if err := maybeCopyToActionDir(ctx, step, actionDir, actionPath, containerActionDir); err != nil {
				return err
			}

			return execAsComposite(step)(ctx)
		case model.ActionRunsUsingGo:
			if err := maybeCopyToActionDir(ctx, step, actionDir, actionPath, containerActionDir); err != nil {
				return err
			}

			execFileName := fmt.Sprintf("%s.out", action.Runs.Main)
			buildArgs := []string{"go", "build", "-o", execFileName, action.Runs.Main}
			execArgs := []string{filepath.Join(containerActionDir, execFileName)}

			return common.NewPipelineExecutor(
				rc.execJobContainer(buildArgs, *step.getEnv(), "", containerActionDir),
				rc.execJobContainer(execArgs, *step.getEnv(), "", ""),
			)(ctx)
		default:
			return fmt.Errorf(fmt.Sprintf("The runs.using key must be one of: %v, got %s", []string{
				model.ActionRunsUsingDocker,
				model.ActionRunsUsingNode12,
				model.ActionRunsUsingNode16,
				model.ActionRunsUsingComposite,
				model.ActionRunsUsingGo,
			}, action.Runs.Using))
		}
	}
}

func setupActionEnv(ctx context.Context, step actionStep, remoteAction *remoteAction) error {
	rc := step.getRunContext()

	// A few fields in the environment (e.g. GITHUB_ACTION_REPOSITORY)
	// are dependent on the action. That means we can complete the
	// setup only after resolving the whole action model and cloning
	// the action
	rc.withGithubEnv(ctx, step.getGithubContext(ctx), *step.getEnv())
	populateEnvsFromSavedState(step.getEnv(), step, rc)
	populateEnvsFromInput(ctx, step.getEnv(), step.getActionModel(), rc)

	return nil
}

// https://github.com/nektos/act/issues/228#issuecomment-629709055
// files in .gitignore are not copied in a Docker container
// this causes issues with actions that ignore other important resources
// such as `node_modules` for example
func removeGitIgnore(ctx context.Context, directory string) error {
	gitIgnorePath := path.Join(directory, ".gitignore")
	if _, err := os.Stat(gitIgnorePath); err == nil {
		// .gitignore exists
		common.Logger(ctx).Debugf("Removing %s before docker cp", gitIgnorePath)
		err := os.Remove(gitIgnorePath)
		if err != nil {
			return err
		}
	}
	return nil
}

// TODO: break out parts of function to reduce complexicity
//
//nolint:gocyclo
func execAsDocker(ctx context.Context, step actionStep, actionName string, basedir string, localAction bool) error {
	logger := common.Logger(ctx)
	rc := step.getRunContext()
	action := step.getActionModel()

	var prepImage common.Executor
	var image string
	forcePull := false
	if strings.HasPrefix(action.Runs.Image, "docker://") {
		image = strings.TrimPrefix(action.Runs.Image, "docker://")
		// Apply forcePull only for prebuild docker images
		forcePull = rc.Config.ForcePull
	} else {
		// "-dockeraction" enshures that "./", "./test " won't get converted to "act-:latest", "act-test-:latest" which are invalid docker image names
		image = fmt.Sprintf("%s-dockeraction:%s", regexp.MustCompile("[^a-zA-Z0-9]").ReplaceAllString(actionName, "-"), "latest")
		image = fmt.Sprintf("act-%s", strings.TrimLeft(image, "-"))
		image = strings.ToLower(image)
		contextDir, fileName := filepath.Split(filepath.Join(basedir, action.Runs.Image))

		anyArchExists, err := container.ImageExistsLocally(ctx, image, "any")
		if err != nil {
			return err
		}

		correctArchExists, err := container.ImageExistsLocally(ctx, image, rc.Config.ContainerArchitecture)
		if err != nil {
			return err
		}

		if anyArchExists && !correctArchExists {
			wasRemoved, err := container.RemoveImage(ctx, image, true, true)
			if err != nil {
				return err
			}
			if !wasRemoved {
				return fmt.Errorf("failed to remove image '%s'", image)
			}
		}

		if !correctArchExists || rc.Config.ForceRebuild {
			logger.Debugf("image '%s' for architecture '%s' will be built from context '%s", image, rc.Config.ContainerArchitecture, contextDir)
			var actionContainer container.Container
			if localAction {
				actionContainer = rc.JobContainer
			}
			prepImage = container.NewDockerBuildExecutor(container.NewDockerBuildExecutorInput{
				ContextDir: contextDir,
				Dockerfile: fileName,
				ImageTag:   image,
				Container:  actionContainer,
				Platform:   rc.Config.ContainerArchitecture,
			})
		} else {
			logger.Debugf("image '%s' for architecture '%s' already exists", image, rc.Config.ContainerArchitecture)
		}
	}
	eval := rc.NewStepExpressionEvaluator(ctx, step)
	cmd, err := shellquote.Split(eval.Interpolate(ctx, step.getStepModel().With["args"]))
	if err != nil {
		return err
	}
	if len(cmd) == 0 {
		cmd = action.Runs.Args
		evalDockerArgs(ctx, step, action, &cmd)
	}
	entrypoint := strings.Fields(eval.Interpolate(ctx, step.getStepModel().With["entrypoint"]))
	if len(entrypoint) == 0 {
		if action.Runs.Entrypoint != "" {
			entrypoint, err = shellquote.Split(action.Runs.Entrypoint)
			if err != nil {
				return err
			}
		} else {
			entrypoint = nil
		}
	}
	stepContainer := newStepContainer(ctx, step, image, cmd, entrypoint)
	return common.NewPipelineExecutor(
		prepImage,
		stepContainer.Pull(forcePull),
		stepContainer.Remove().IfBool(!rc.Config.ReuseContainers),
		stepContainer.Create(rc.Config.ContainerCapAdd, rc.Config.ContainerCapDrop),
		stepContainer.Start(true),
	).Finally(
		stepContainer.Remove().IfBool(!rc.Config.ReuseContainers),
	).Finally(stepContainer.Close())(ctx)
}

func evalDockerArgs(ctx context.Context, step step, action *model.Action, cmd *[]string) {
	rc := step.getRunContext()
	stepModel := step.getStepModel()

	inputs := make(map[string]string)
	eval := rc.NewExpressionEvaluator(ctx)
	// Set Defaults
	for k, input := range action.Inputs {
		inputs[k] = eval.Interpolate(ctx, input.Default)
	}
	if stepModel.With != nil {
		for k, v := range stepModel.With {
			inputs[k] = eval.Interpolate(ctx, v)
		}
	}
	mergeIntoMap(step.getEnv(), inputs)

	stepEE := rc.NewStepExpressionEvaluator(ctx, step)
	for i, v := range *cmd {
		(*cmd)[i] = stepEE.Interpolate(ctx, v)
	}
	mergeIntoMap(step.getEnv(), action.Runs.Env)

	ee := rc.NewStepExpressionEvaluator(ctx, step)
	for k, v := range *step.getEnv() {
		(*step.getEnv())[k] = ee.Interpolate(ctx, v)
	}
}

func newStepContainer(ctx context.Context, step step, image string, cmd []string, entrypoint []string) container.Container {
	rc := step.getRunContext()
	stepModel := step.getStepModel()
	rawLogger := common.Logger(ctx).WithField("raw_output", true)
	logWriter := common.NewLineWriter(rc.commandHandler(ctx), func(s string) bool {
		if rc.Config.LogOutput {
			rawLogger.Infof("%s", s)
		} else {
			rawLogger.Debugf("%s", s)
		}
		return true
	})
	envList := make([]string, 0)
	for k, v := range *step.getEnv() {
		envList = append(envList, fmt.Sprintf("%s=%s", k, v))
	}

	envList = append(envList, fmt.Sprintf("%s=%s", "RUNNER_TOOL_CACHE", "/opt/hostedtoolcache"))
	envList = append(envList, fmt.Sprintf("%s=%s", "RUNNER_OS", "Linux"))
	envList = append(envList, fmt.Sprintf("%s=%s", "RUNNER_ARCH", container.RunnerArch(ctx)))
	envList = append(envList, fmt.Sprintf("%s=%s", "RUNNER_TEMP", "/tmp"))

	binds, mounts := rc.GetBindsAndMounts()
	networkMode := fmt.Sprintf("container:%s", rc.jobContainerName())
	if rc.IsHostEnv(ctx) {
		networkMode = "default"
	}
	stepContainer := container.NewContainer(&container.NewContainerInput{
		Cmd:         cmd,
		Entrypoint:  entrypoint,
		WorkingDir:  rc.JobContainer.ToContainerPath(rc.Config.Workdir),
		Image:       image,
		Username:    rc.Config.Secrets["DOCKER_USERNAME"],
		Password:    rc.Config.Secrets["DOCKER_PASSWORD"],
		Name:        createSimpleContainerName(rc.jobContainerName(), "STEP-"+stepModel.ID),
		Env:         envList,
		Mounts:      mounts,
		NetworkMode: networkMode,
		Binds:       binds,
		Stdout:      logWriter,
		Stderr:      logWriter,
		Privileged:  rc.Config.Privileged,
		UsernsMode:  rc.Config.UsernsMode,
		Platform:    rc.Config.ContainerArchitecture,
<<<<<<< HEAD
		AutoRemove:  rc.Config.AutoRemove,
=======
		Options:     rc.Config.ContainerOptions,
>>>>>>> 09de42f0
	})
	return stepContainer
}

func populateEnvsFromSavedState(env *map[string]string, step actionStep, rc *RunContext) {
	state, ok := rc.IntraActionState[step.getStepModel().ID]
	if ok {
		for name, value := range state {
			envName := fmt.Sprintf("STATE_%s", name)
			(*env)[envName] = value
		}
	}
}

func populateEnvsFromInput(ctx context.Context, env *map[string]string, action *model.Action, rc *RunContext) {
	eval := rc.NewExpressionEvaluator(ctx)
	for inputID, input := range action.Inputs {
		envKey := regexp.MustCompile("[^A-Z0-9-]").ReplaceAllString(strings.ToUpper(inputID), "_")
		envKey = fmt.Sprintf("INPUT_%s", envKey)
		if _, ok := (*env)[envKey]; !ok {
			(*env)[envKey] = eval.Interpolate(ctx, input.Default)
		}
	}
}

func getContainerActionPaths(step *model.Step, actionDir string, rc *RunContext) (string, string) {
	actionName := ""
	containerActionDir := "."
	if step.Type() != model.StepTypeUsesActionRemote {
		actionName = getOsSafeRelativePath(actionDir, rc.Config.Workdir)
		containerActionDir = rc.JobContainer.ToContainerPath(rc.Config.Workdir) + "/" + actionName
		actionName = "./" + actionName
	} else if step.Type() == model.StepTypeUsesActionRemote {
		actionName = getOsSafeRelativePath(actionDir, rc.ActionCacheDir())
		containerActionDir = rc.JobContainer.GetActPath() + "/actions/" + actionName
	}

	if actionName == "" {
		actionName = filepath.Base(actionDir)
		if runtime.GOOS == "windows" {
			actionName = strings.ReplaceAll(actionName, "\\", "/")
		}
	}
	return actionName, containerActionDir
}

func getOsSafeRelativePath(s, prefix string) string {
	actionName := strings.TrimPrefix(s, prefix)
	if runtime.GOOS == "windows" {
		actionName = strings.ReplaceAll(actionName, "\\", "/")
	}
	actionName = strings.TrimPrefix(actionName, "/")

	return actionName
}

func shouldRunPreStep(step actionStep) common.Conditional {
	return func(ctx context.Context) bool {
		log := common.Logger(ctx)

		if step.getActionModel() == nil {
			log.Debugf("skip pre step for '%s': no action model available", step.getStepModel())
			return false
		}

		return true
	}
}

func hasPreStep(step actionStep) common.Conditional {
	return func(ctx context.Context) bool {
		action := step.getActionModel()
		return action.Runs.Using == model.ActionRunsUsingComposite ||
			((action.Runs.Using == model.ActionRunsUsingNode12 ||
				action.Runs.Using == model.ActionRunsUsingNode16 ||
				action.Runs.Using == model.ActionRunsUsingGo) &&
				action.Runs.Pre != "")
	}
}

func runPreStep(step actionStep) common.Executor {
	return func(ctx context.Context) error {
		logger := common.Logger(ctx)
		logger.Debugf("run pre step for '%s'", step.getStepModel())

		rc := step.getRunContext()
		stepModel := step.getStepModel()
		action := step.getActionModel()

		switch action.Runs.Using {
		case model.ActionRunsUsingNode12, model.ActionRunsUsingNode16:
			// defaults in pre steps were missing, however provided inputs are available
			populateEnvsFromInput(ctx, step.getEnv(), action, rc)
			// todo: refactor into step
			var actionDir string
			var actionPath string
			if _, ok := step.(*stepActionRemote); ok {
				actionPath = newRemoteAction(stepModel.Uses).Path
				actionDir = fmt.Sprintf("%s/%s", rc.ActionCacheDir(), safeFilename(stepModel.Uses))
			} else {
				actionDir = filepath.Join(rc.Config.Workdir, stepModel.Uses)
				actionPath = ""
			}

			actionLocation := ""
			if actionPath != "" {
				actionLocation = path.Join(actionDir, actionPath)
			} else {
				actionLocation = actionDir
			}

			_, containerActionDir := getContainerActionPaths(stepModel, actionLocation, rc)

			if err := maybeCopyToActionDir(ctx, step, actionDir, actionPath, containerActionDir); err != nil {
				return err
			}

			containerArgs := []string{"node", path.Join(containerActionDir, action.Runs.Pre)}
			logger.Debugf("executing remote job container: %s", containerArgs)

			rc.ApplyExtraPath(ctx, step.getEnv())

			return rc.execJobContainer(containerArgs, *step.getEnv(), "", "")(ctx)

		case model.ActionRunsUsingComposite:
			if step.getCompositeSteps() == nil {
				step.getCompositeRunContext(ctx)
			}

			if steps := step.getCompositeSteps(); steps != nil && steps.pre != nil {
				return steps.pre(ctx)
			}
			return fmt.Errorf("missing steps in composite action")

		case model.ActionRunsUsingGo:
			// defaults in pre steps were missing, however provided inputs are available
			populateEnvsFromInput(ctx, step.getEnv(), action, rc)
			// todo: refactor into step
			var actionDir string
			var actionPath string
			if _, ok := step.(*stepActionRemote); ok {
				actionPath = newRemoteAction(stepModel.Uses).Path
				actionDir = fmt.Sprintf("%s/%s", rc.ActionCacheDir(), safeFilename(stepModel.Uses))
			} else {
				actionDir = filepath.Join(rc.Config.Workdir, stepModel.Uses)
				actionPath = ""
			}

			actionLocation := ""
			if actionPath != "" {
				actionLocation = path.Join(actionDir, actionPath)
			} else {
				actionLocation = actionDir
			}

			_, containerActionDir := getContainerActionPaths(stepModel, actionLocation, rc)

			if err := maybeCopyToActionDir(ctx, step, actionDir, actionPath, containerActionDir); err != nil {
				return err
			}

			execFileName := fmt.Sprintf("%s.out", action.Runs.Pre)
			buildArgs := []string{"go", "build", "-o", execFileName, action.Runs.Pre}
			execArgs := []string{filepath.Join(containerActionDir, execFileName)}

			return common.NewPipelineExecutor(
				rc.execJobContainer(buildArgs, *step.getEnv(), "", containerActionDir),
				rc.execJobContainer(execArgs, *step.getEnv(), "", ""),
			)(ctx)
		default:
			return nil
		}
	}
}

func shouldRunPostStep(step actionStep) common.Conditional {
	return func(ctx context.Context) bool {
		log := common.Logger(ctx)
		stepResults := step.getRunContext().getStepsContext()
		stepResult := stepResults[step.getStepModel().ID]

		if stepResult == nil {
			log.WithField("stepResult", model.StepStatusSkipped).Debugf("skipping post step for '%s'; step was not executed", step.getStepModel())
			return false
		}

		if stepResult.Conclusion == model.StepStatusSkipped {
			log.WithField("stepResult", model.StepStatusSkipped).Debugf("skipping post step for '%s'; main step was skipped", step.getStepModel())
			return false
		}

		if step.getActionModel() == nil {
			log.WithField("stepResult", model.StepStatusSkipped).Debugf("skipping post step for '%s': no action model available", step.getStepModel())
			return false
		}

		return true
	}
}

func hasPostStep(step actionStep) common.Conditional {
	return func(ctx context.Context) bool {
		action := step.getActionModel()
		return action.Runs.Using == model.ActionRunsUsingComposite ||
			((action.Runs.Using == model.ActionRunsUsingNode12 ||
				action.Runs.Using == model.ActionRunsUsingNode16 ||
				action.Runs.Using == model.ActionRunsUsingGo) &&
				action.Runs.Post != "")
	}
}

func runPostStep(step actionStep) common.Executor {
	return func(ctx context.Context) error {
		logger := common.Logger(ctx)
		logger.Debugf("run post step for '%s'", step.getStepModel())

		rc := step.getRunContext()
		stepModel := step.getStepModel()
		action := step.getActionModel()

		// todo: refactor into step
		var actionDir string
		var actionPath string
		if _, ok := step.(*stepActionRemote); ok {
			actionPath = newRemoteAction(stepModel.Uses).Path
			actionDir = fmt.Sprintf("%s/%s", rc.ActionCacheDir(), safeFilename(stepModel.Uses))
		} else {
			actionDir = filepath.Join(rc.Config.Workdir, stepModel.Uses)
			actionPath = ""
		}

		actionLocation := ""
		if actionPath != "" {
			actionLocation = path.Join(actionDir, actionPath)
		} else {
			actionLocation = actionDir
		}

		_, containerActionDir := getContainerActionPaths(stepModel, actionLocation, rc)

		switch action.Runs.Using {
		case model.ActionRunsUsingNode12, model.ActionRunsUsingNode16:

			populateEnvsFromSavedState(step.getEnv(), step, rc)

			containerArgs := []string{"node", path.Join(containerActionDir, action.Runs.Post)}
			logger.Debugf("executing remote job container: %s", containerArgs)

			rc.ApplyExtraPath(ctx, step.getEnv())

			return rc.execJobContainer(containerArgs, *step.getEnv(), "", "")(ctx)

		case model.ActionRunsUsingComposite:
			if err := maybeCopyToActionDir(ctx, step, actionDir, actionPath, containerActionDir); err != nil {
				return err
			}

			if steps := step.getCompositeSteps(); steps != nil && steps.post != nil {
				return steps.post(ctx)
			}
			return fmt.Errorf("missing steps in composite action")

		case model.ActionRunsUsingGo:
			populateEnvsFromSavedState(step.getEnv(), step, rc)

			execFileName := fmt.Sprintf("%s.out", action.Runs.Post)
			buildArgs := []string{"go", "build", "-o", execFileName, action.Runs.Post}
			execArgs := []string{filepath.Join(containerActionDir, execFileName)}

			return common.NewPipelineExecutor(
				rc.execJobContainer(buildArgs, *step.getEnv(), "", containerActionDir),
				rc.execJobContainer(execArgs, *step.getEnv(), "", ""),
			)(ctx)

		default:
			return nil
		}
	}
}<|MERGE_RESOLUTION|>--- conflicted
+++ resolved
@@ -30,16 +30,9 @@
 
 type readAction func(ctx context.Context, step *model.Step, actionDir string, actionPath string, readFile actionYamlReader, writeFile fileWriter) (*model.Action, error)
 
-<<<<<<< HEAD
-type (
-	actionYamlReader func(filename string) (io.Reader, io.Closer, error)
-	fileWriter       func(filename string, data []byte, perm fs.FileMode) error
-)
-=======
 type actionYamlReader func(filename string) (io.Reader, io.Closer, error)
 
 type fileWriter func(filename string, data []byte, perm fs.FileMode) error
->>>>>>> 09de42f0
 
 type runAction func(step actionStep, actionDir string, remoteAction *remoteAction) common.Executor
 
@@ -398,11 +391,8 @@
 		Privileged:  rc.Config.Privileged,
 		UsernsMode:  rc.Config.UsernsMode,
 		Platform:    rc.Config.ContainerArchitecture,
-<<<<<<< HEAD
+		Options:     rc.Config.ContainerOptions,
 		AutoRemove:  rc.Config.AutoRemove,
-=======
-		Options:     rc.Config.ContainerOptions,
->>>>>>> 09de42f0
 	})
 	return stepContainer
 }
