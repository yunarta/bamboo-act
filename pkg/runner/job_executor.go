package runner

import (
	"context"
	"fmt"
	"time"

	"github.com/nektos/act/pkg/common"
	"github.com/nektos/act/pkg/container"
	"github.com/nektos/act/pkg/model"
)

type jobInfo interface {
	matrix() map[string]interface{}
	steps() []*model.Step
	startContainer() common.Executor
	stopContainer() common.Executor
	closeContainer() common.Executor
	interpolateOutputs() common.Executor
	result(result string)
}

//nolint:contextcheck,gocyclo
func newJobExecutor(info jobInfo, sf stepFactory, rc *RunContext) common.Executor {
	steps := make([]common.Executor, 0)
	preSteps := make([]common.Executor, 0)
	var postExecutor common.Executor

	steps = append(steps, func(ctx context.Context) error {
		logger := common.Logger(ctx)
		if len(info.matrix()) > 0 {
			logger.Infof("\U0001F9EA  Matrix: %v", info.matrix())
		}
		return nil
	})

	infoSteps := info.steps()

	if len(infoSteps) == 0 {
		return common.NewDebugExecutor("No steps found")
	}

	preSteps = append(preSteps, func(ctx context.Context) error {
		// Have to be skipped for some Tests
		if rc.Run == nil {
			return nil
		}
		rc.ExprEval = rc.NewExpressionEvaluator(ctx)
		// evaluate environment variables since they can contain
		// GitHub's special environment variables.
		for k, v := range rc.GetEnv() {
			rc.Env[k] = rc.ExprEval.Interpolate(ctx, v)
		}
		return nil
	})

	for i, stepModel := range infoSteps {
		stepModel := stepModel
		if stepModel == nil {
			return func(ctx context.Context) error {
				return fmt.Errorf("invalid Step %v: missing run or uses key", i)
			}
		}
		if stepModel.ID == "" {
			stepModel.ID = fmt.Sprintf("%d", i)
		}
		stepModel.Number = i

		step, err := sf.newStep(stepModel, rc)

		if err != nil {
			return common.NewErrorExecutor(err)
		}

		preExec := step.pre()
		preSteps = append(preSteps, useStepLogger(rc, stepModel, stepStagePre, func(ctx context.Context) error {
			logger := common.Logger(ctx)
			preErr := preExec(ctx)
			if preErr != nil {
				logger.Errorf("%v", preErr)
				common.SetJobError(ctx, preErr)
			} else if ctx.Err() != nil {
				logger.Errorf("%v", ctx.Err())
				common.SetJobError(ctx, ctx.Err())
			}
			return preErr
		}))

		stepExec := step.main()
		steps = append(steps, useStepLogger(rc, stepModel, stepStageMain, func(ctx context.Context) error {
			logger := common.Logger(ctx)
			err := stepExec(ctx)
			if err != nil {
				logger.Errorf("%v", err)
				common.SetJobError(ctx, err)
			} else if ctx.Err() != nil {
				logger.Errorf("%v", ctx.Err())
				common.SetJobError(ctx, ctx.Err())
			}
			return nil
		}))

		postExec := useStepLogger(rc, stepModel, stepStagePost, step.post())
		if postExecutor != nil {
			// run the post executor in reverse order
			postExecutor = postExec.Finally(postExecutor)
		} else {
			postExecutor = postExec
		}
	}

	postExecutor = postExecutor.Finally(func(ctx context.Context) error {
		jobError := common.JobError(ctx)
		var err error
		if rc.Config.AutoRemove || jobError == nil {
			// always allow 1 min for stopping and removing the runner, even if we were cancelled
			ctx, cancel := context.WithTimeout(common.WithLogger(context.Background(), common.Logger(ctx)), time.Minute)
			defer cancel()

			logger := common.Logger(ctx)
<<<<<<< HEAD
			logger.Infof("Cleaning up services for job %s", rc.JobName)
			if err := rc.stopServiceContainers()(ctx); err != nil {
				logger.Errorf("Error while cleaning services: %v", err)
			}

=======
>>>>>>> d3c8664d
			logger.Infof("Cleaning up container for job %s", rc.JobName)
			if err = info.stopContainer()(ctx); err != nil {
				logger.Errorf("Error while stop job container: %v", err)
			}
<<<<<<< HEAD
			if !rc.IsHostEnv(ctx) && rc.Config.ContainerNetworkMode == "" {
				// clean network in docker mode only
				// if the value of `ContainerNetworkMode` is empty string,
				// it means that the network to which containers are connecting is created by `act_runner`,
				// so, we should remove the network at last.
				logger.Infof("Cleaning up network for job %s, and network name is: %s", rc.JobName, rc.networkName())
				if err := container.NewDockerNetworkRemoveExecutor(rc.networkName())(ctx); err != nil {
					logger.Errorf("Error while cleaning network: %v", err)
				}
			}
=======
>>>>>>> d3c8664d
		}
		setJobResult(ctx, info, rc, jobError == nil)
		setJobOutputs(ctx, rc)

		return err
	})

	pipeline := make([]common.Executor, 0)
	pipeline = append(pipeline, preSteps...)
	pipeline = append(pipeline, steps...)

	return common.NewPipelineExecutor(info.startContainer(), common.NewPipelineExecutor(pipeline...).
		Finally(func(ctx context.Context) error { //nolint:contextcheck
			var cancel context.CancelFunc
			if ctx.Err() == context.Canceled {
				// in case of an aborted run, we still should execute the
				// post steps to allow cleanup.
				ctx, cancel = context.WithTimeout(common.WithLogger(context.Background(), common.Logger(ctx)), 5*time.Minute)
				defer cancel()
			}
			return postExecutor(ctx)
		}).
		Finally(info.interpolateOutputs()).
		Finally(info.closeContainer()))
}

func setJobResult(ctx context.Context, info jobInfo, rc *RunContext, success bool) {
	logger := common.Logger(ctx)

	jobResult := "success"
	// we have only one result for a whole matrix build, so we need
	// to keep an existing result state if we run a matrix
	if len(info.matrix()) > 0 && rc.Run.Job().Result != "" {
		jobResult = rc.Run.Job().Result
	}

	if !success {
		jobResult = "failure"
	}

	info.result(jobResult)
	if rc.caller != nil {
		// set reusable workflow job result
		rc.caller.runContext.result(jobResult)
	}

	jobResultMessage := "succeeded"
	if jobResult != "success" {
		jobResultMessage = "failed"
	}

	logger.WithField("jobResult", jobResult).Infof("\U0001F3C1  Job %s", jobResultMessage)
}

func setJobOutputs(ctx context.Context, rc *RunContext) {
	if rc.caller != nil {
		// map outputs for reusable workflows
		callerOutputs := make(map[string]string)

		ee := rc.NewExpressionEvaluator(ctx)

		for k, v := range rc.Run.Workflow.WorkflowCallConfig().Outputs {
			callerOutputs[k] = ee.Interpolate(ctx, ee.Interpolate(ctx, v.Value))
		}

		rc.caller.runContext.Run.Job().Outputs = callerOutputs
	}
}

func useStepLogger(rc *RunContext, stepModel *model.Step, stage stepStage, executor common.Executor) common.Executor {
	return func(ctx context.Context) error {
		ctx = withStepLogger(ctx, stepModel.Number, stepModel.ID, rc.ExprEval.Interpolate(ctx, stepModel.String()), stage.String())

		rawLogger := common.Logger(ctx).WithField("raw_output", true)
		logWriter := common.NewLineWriter(rc.commandHandler(ctx), func(s string) bool {
			if rc.Config.LogOutput {
				rawLogger.Infof("%s", s)
			} else {
				rawLogger.Debugf("%s", s)
			}
			return true
		})

		oldout, olderr := rc.JobContainer.ReplaceLogWriter(logWriter, logWriter)
		defer rc.JobContainer.ReplaceLogWriter(oldout, olderr)

		return executor(ctx)
	}
}<|MERGE_RESOLUTION|>--- conflicted
+++ resolved
@@ -118,31 +118,26 @@
 			defer cancel()
 
 			logger := common.Logger(ctx)
-<<<<<<< HEAD
 			logger.Infof("Cleaning up services for job %s", rc.JobName)
 			if err := rc.stopServiceContainers()(ctx); err != nil {
 				logger.Errorf("Error while cleaning services: %v", err)
 			}
 
-=======
->>>>>>> d3c8664d
 			logger.Infof("Cleaning up container for job %s", rc.JobName)
 			if err = info.stopContainer()(ctx); err != nil {
 				logger.Errorf("Error while stop job container: %v", err)
 			}
-<<<<<<< HEAD
 			if !rc.IsHostEnv(ctx) && rc.Config.ContainerNetworkMode == "" {
 				// clean network in docker mode only
 				// if the value of `ContainerNetworkMode` is empty string,
 				// it means that the network to which containers are connecting is created by `act_runner`,
 				// so, we should remove the network at last.
-				logger.Infof("Cleaning up network for job %s, and network name is: %s", rc.JobName, rc.networkName())
-				if err := container.NewDockerNetworkRemoveExecutor(rc.networkName())(ctx); err != nil {
+				networkName, _ := rc.networkName()
+				logger.Infof("Cleaning up network for job %s, and network name is: %s", rc.JobName, networkName)
+				if err := container.NewDockerNetworkRemoveExecutor(networkName)(ctx); err != nil {
 					logger.Errorf("Error while cleaning network: %v", err)
 				}
 			}
-=======
->>>>>>> d3c8664d
 		}
 		setJobResult(ctx, info, rc, jobError == nil)
 		setJobOutputs(ctx, rc)
