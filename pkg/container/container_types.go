package container

import (
	"context"
	"io"

	"github.com/docker/go-connections/nat"
	"github.com/nektos/act/pkg/common"
)

// NewContainerInput the input for the New function
type NewContainerInput struct {
<<<<<<< HEAD
	Image       string
	Username    string
	Password    string
	Entrypoint  []string
	Cmd         []string
	WorkingDir  string
	Env         []string
	Binds       []string
	Mounts      map[string]string
	Name        string
	Stdout      io.Writer
	Stderr      io.Writer
	NetworkMode string
	Privileged  bool
	UsernsMode  string
	Platform    string
	Options     string

	// Gitea specific
	AutoRemove bool

	NetworkAliases []string
	ValidVolumes   []string
=======
	Image          string
	Username       string
	Password       string
	Entrypoint     []string
	Cmd            []string
	WorkingDir     string
	Env            []string
	Binds          []string
	Mounts         map[string]string
	Name           string
	Stdout         io.Writer
	Stderr         io.Writer
	NetworkMode    string
	Privileged     bool
	UsernsMode     string
	Platform       string
	Options        string
	NetworkAliases []string
	ExposedPorts   nat.PortSet
	PortBindings   nat.PortMap
>>>>>>> d3c8664d
}

// FileEntry is a file to copy to a container
type FileEntry struct {
	Name string
	Mode int64
	Body string
}

// Container for managing docker run containers
type Container interface {
	Create(capAdd []string, capDrop []string) common.Executor
	ConnectToNetwork(name string) common.Executor
	Copy(destPath string, files ...*FileEntry) common.Executor
	CopyTarStream(ctx context.Context, destPath string, tarStream io.Reader) error
	CopyDir(destPath string, srcPath string, useGitIgnore bool) common.Executor
	GetContainerArchive(ctx context.Context, srcPath string) (io.ReadCloser, error)
	Pull(forcePull bool) common.Executor
	Start(attach bool) common.Executor
	Exec(command []string, env map[string]string, user, workdir string) common.Executor
	UpdateFromEnv(srcPath string, env *map[string]string) common.Executor
	UpdateFromImageEnv(env *map[string]string) common.Executor
	Remove() common.Executor
	Close() common.Executor
	ReplaceLogWriter(io.Writer, io.Writer) (io.Writer, io.Writer)
}

// NewDockerBuildExecutorInput the input for the NewDockerBuildExecutor function
type NewDockerBuildExecutorInput struct {
	ContextDir   string
	Dockerfile   string
	BuildContext io.Reader
	ImageTag     string
	Platform     string
}

// NewDockerPullExecutorInput the input for the NewDockerPullExecutor function
type NewDockerPullExecutorInput struct {
	Image     string
	ForcePull bool
	Platform  string
	Username  string
	Password  string
}<|MERGE_RESOLUTION|>--- conflicted
+++ resolved
@@ -10,31 +10,6 @@
 
 // NewContainerInput the input for the New function
 type NewContainerInput struct {
-<<<<<<< HEAD
-	Image       string
-	Username    string
-	Password    string
-	Entrypoint  []string
-	Cmd         []string
-	WorkingDir  string
-	Env         []string
-	Binds       []string
-	Mounts      map[string]string
-	Name        string
-	Stdout      io.Writer
-	Stderr      io.Writer
-	NetworkMode string
-	Privileged  bool
-	UsernsMode  string
-	Platform    string
-	Options     string
-
-	// Gitea specific
-	AutoRemove bool
-
-	NetworkAliases []string
-	ValidVolumes   []string
-=======
 	Image          string
 	Username       string
 	Password       string
@@ -55,7 +30,10 @@
 	NetworkAliases []string
 	ExposedPorts   nat.PortSet
 	PortBindings   nat.PortMap
->>>>>>> d3c8664d
+
+	// Gitea specific
+	AutoRemove   bool
+	ValidVolumes []string
 }
 
 // FileEntry is a file to copy to a container
